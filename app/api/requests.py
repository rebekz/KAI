from typing import Optional

from pydantic import BaseModel, field_validator
from sql_metadata import Parser

from app.modules.sql_generation.models import LLMConfig


class DatabaseConnectionRequest(BaseModel):
    alias: str
    connection_uri: str = "postgresql://<user>:<password>@<host>/<db-name>"
    schemas: list[str] | None = None
    metadata: dict | None = None


class ForeignKeyDetail(BaseModel):
    field_name: str
    reference_table: str


class ColumnDescriptionRequest(BaseModel):
    name: str
    description: str | None = None
    is_primary_key: bool | None = None
    data_type: str | None = None
    low_cardinality: bool | None = None
    categories: list[str] | None = None
    foreign_key: ForeignKeyDetail | None = None


class TableDescriptionRequest(BaseModel):
    table_description: str | None = None
    columns: list[ColumnDescriptionRequest] | None = None
    metadata: dict | None = None


class ScannerRequest(BaseModel):
    table_description_ids: list[str] | None
    llm_config: LLMConfig | None = None
    metadata: dict | None = None


class PromptRequest(BaseModel):
    text: str
    db_connection_id: str
    schemas: list[str] | None = None
    context: list[dict] | None = None
    metadata: dict | None = None


class BusinessGlossaryRequest(BaseModel):
    metric: str
    alias: list[str] | None = None
    sql: str
    metadata: dict | None = None


class InstructionRequest(BaseModel):
    db_connection_id: str
    condition: str
    rules: str
    is_default: bool = False
    metadata: dict | None = None


class UpdateInstructionRequest(BaseModel):
    condition: Optional[str] = None
    rules: Optional[str] = None
    is_default: Optional[bool] = None
    metadata: Optional[dict] = None


class ContextStoreRequest(BaseModel):
    db_connection_id: str
    prompt_text: str
    sql: str
    metadata: dict | None = None

class SemanticContextStoreRequest(BaseModel):
    db_connection_id: str
    prompt_text: str
    top_k: int = 3


class SemanticContextStoreRequest(BaseModel):
    db_connection_id: str
    prompt_text: str
    top_k: int = 3


class UpdateContextStoreRequest(BaseModel):
    prompt_text: Optional[str] = None
    sql: Optional[str] = None
    metadata: Optional[dict] = None


class SQLGenerationRequest(BaseModel):
    llm_config: LLMConfig | None
    using_ner: bool = False
    evaluate: bool = False
    sql: str | None = None
    metadata: dict | None = None

    @field_validator("sql")
    @classmethod
    def validate_model_name(cls, v: str | None):
        try:
            Parser(v).tables  # noqa: B018
        except Exception as e:
            raise ValueError(f"SQL {v} is malformed. Please check the syntax.") from e
        return v


class PromptSQLGenerationRequest(SQLGenerationRequest):
    prompt: PromptRequest


class NLGenerationRequest(BaseModel):
    llm_config: LLMConfig | None
    max_rows: int = 100
    metadata: dict | None = None


class NLGenerationsSQLGenerationRequest(NLGenerationRequest):
    sql_generation: SQLGenerationRequest


class PromptSQLGenerationNLGenerationRequest(NLGenerationRequest):
    sql_generation: PromptSQLGenerationRequest


class UpdateBusinessGlossaryRequest(BaseModel):
    metric: str | None = None
    alias: list[str] | None = None
    sql: str | None = None
    metadata: dict | None = None


class UpdateMetadataRequest(BaseModel):
    metadata: dict | None


class TextRequest(BaseModel):
    title: str | None = "General Information"
    content_type: str | None = "text"
    text_content: str
    metadata: dict | None = None


class EmbeddingRequest(BaseModel):
    document_id: str
    title: str | None = None
    text_content: str
    metadata: dict | None = None


class SyntheticQuestionRequest(BaseModel):
    db_connection_id: str
<<<<<<< HEAD
    llm_config: LLMConfig | None
=======
>>>>>>> af25dbd6
    questions_per_batch: int = 5
    num_batches: int = 1
    peeking_context_stores: bool = False
    evaluate: bool = False
    metadata: dict | None = None<|MERGE_RESOLUTION|>--- conflicted
+++ resolved
@@ -156,10 +156,7 @@
 
 class SyntheticQuestionRequest(BaseModel):
     db_connection_id: str
-<<<<<<< HEAD
     llm_config: LLMConfig | None
-=======
->>>>>>> af25dbd6
     questions_per_batch: int = 5
     num_batches: int = 1
     peeking_context_stores: bool = False
