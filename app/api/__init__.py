--- conflicted
+++ resolved
@@ -884,20 +884,13 @@
     async def generate_synthetic_questions(
         self, request: SyntheticQuestionRequest
     ) -> SyntheticQuestionResponse:
-<<<<<<< HEAD
         questions = await self.synthetic_question_service.generate_questions(
-=======
-        questions = self.synthetic_question_service.generate_questions(
->>>>>>> af25dbd6
+
             db_connection_id=request.db_connection_id,
             questions_per_batch=request.questions_per_batch,
             num_batches=request.num_batches,
             peeking_context_stores=request.peeking_context_stores,
-<<<<<<< HEAD
             evaluate=request.evaluate,
             llm_config=request.llm_config,
-=======
-            evaluate=request.evaluate
->>>>>>> af25dbd6
         )
         return SyntheticQuestionResponse(questions=questions, metadata=request.metadata)