from typing import Any

# from langchain_huggingface import HuggingFaceEndpointEmbeddings
from langchain_openai import OpenAIEmbeddings
from langchain_google_genai import GoogleGenerativeAIEmbeddings
from langchain_core.embeddings import Embeddings
from overrides import override

from app.modules.database_connection.models import DatabaseConnection
from app.utils.model import LLMModel

<<<<<<< HEAD
DIMENSIONS = 768

=======
>>>>>>> b6121b4f

class EmbeddingModel(LLMModel):
    @override
    def get_model(
        self,
        database_connection: DatabaseConnection | None = None,
        model_family: str | None = None,
        model_name: str | None = None,
        api_base: str | None = None,
        **kwargs: Any,
    ) -> Embeddings:
        model_family = model_family or self.settings.require("EMBEDDING_MODEL_FAMILY")
        model_name = model_name or self.settings.require("EMBEDDING_MODEL_NAME")
        dimensions = self.settings.require("EMBEDDING_DIMENSIONS")
        if model_family == "openai":
            return OpenAIEmbeddings(
                model=model_name,
                api_key=self.settings.require("OPENAI_API_KEY"),
                dimensions=dimensions,
                **kwargs,
            )
        if model_family == "google":
            return GoogleGenerativeAIEmbeddings(
                model=model_name,
                api_key=self.settings.require("GOOGLE_API_KEY"),
                dimensions=dimensions,
                **kwargs,
            )

        # if model_family == "huggingface":
        #     return HuggingFaceEndpointEmbeddings(
        #         model=model_name,
        #         task="feature-extraction",
        #         huggingfacehub_api_token=self.settings.require(
        #             "HUGGINGFACEHUB_API_TOKEN"
        #         ),
        #         dimensions=DIMENSIONS,
        #         **kwargs,
        #     )
        raise ValueError("No model family found upon embedding model")<|MERGE_RESOLUTION|>--- conflicted
+++ resolved
@@ -9,11 +9,6 @@
 from app.modules.database_connection.models import DatabaseConnection
 from app.utils.model import LLMModel
 
-<<<<<<< HEAD
-DIMENSIONS = 768
-
-=======
->>>>>>> b6121b4f
 
 class EmbeddingModel(LLMModel):
     @override
