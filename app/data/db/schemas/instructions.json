{
    "name": "instructions",
    "enable_nested_fields": true,
    "fields": [
        {
            "name": "id",
            "type": "string"
        },
        {
            "name": "db_connection_id",
            "type": "string",
            "reference": "database_connections.id"
        },
        {
            "name": "condition",
            "type": "string"
        },
        {
            "name": "rules",
            "type": "string"
        },
        {
            "name": "instruction_embedding",
            "type": "float[]",
<<<<<<< HEAD
            "num_dim": 768,
=======
>>>>>>> 308d60f6
            "optional": true
        },
        {
            "name": "is_default",
            "type": "bool"
        },
        {
            "name": "metadata",
            "type": "object",
            "optional": true
        },
        {
            "name": "created_at",
            "type": "string"
        }
    ]
}<|MERGE_RESOLUTION|>--- conflicted
+++ resolved
@@ -22,10 +22,6 @@
         {
             "name": "instruction_embedding",
             "type": "float[]",
-<<<<<<< HEAD
-            "num_dim": 768,
-=======
->>>>>>> 308d60f6
             "optional": true
         },
         {
