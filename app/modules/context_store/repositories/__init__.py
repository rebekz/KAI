from app.data.db.storage import Storage
from app.modules.context_store.models import ContextStore

DB_COLLECTION = "context_stores"


class ContextStoreRepository:
    def __init__(self, storage: Storage):
        self.storage = storage

    def insert(self, context_store: ContextStore) -> ContextStore:
        context_store_dict = context_store.model_dump(exclude={"id"})
        context_store.id = str(
            self.storage.insert_one(DB_COLLECTION, context_store_dict)
        )
        return context_store

    def find_by(
        self, filter: dict, page: int = 0, limit: int = 0
    ) -> list[ContextStore]:
        if page > 0 and limit > 0:
            rows = self.storage.find(DB_COLLECTION, filter, page=page, limit=limit)
        else:
            rows = self.storage.find(DB_COLLECTION, filter)
        result = []
        for row in rows:
            result.append(ContextStore(**row))
        return result

    def find_by_prompt(
        self, db_connection_id: str, prompt_text: str
    ) -> ContextStore | None:
        row = self.storage.find_one(
            DB_COLLECTION,
            {"db_connection_id": db_connection_id, "prompt_text": prompt_text},
        )
        if not row:
            return None
        return ContextStore(**row)

    def find_by_id(self, id: str) -> ContextStore | None:
        row = self.storage.find_one(DB_COLLECTION, {"id": id})
        if not row:
            return None
        return ContextStore(**row)

    def find_all(self) -> list[ContextStore]:
        rows = self.storage.find_all(DB_COLLECTION)
        result = [ContextStore(**row) for row in rows]
        return result

    def find_by_relevance(
        self,
        db_connection_id: str,
        prompt_text: str,
        prompt_embedding: list[float],
        limit: int = 3,
        alpha: float = 0.8,
    ) -> list | None:
        rows = self.storage.hybrid_search(
            collection=DB_COLLECTION,
            query=prompt_text,
            query_by="prompt_text",
            vector_query=f"prompt_embedding:({prompt_embedding}, alpha:{alpha})",
            exclude_fields="prompt_embedding",
            filter_by=f"db_connection_id:={db_connection_id}",
            limit=limit,
        )

<<<<<<< HEAD
        relevant_context = []
        if retrieved_context:
            for context in retrieved_context:
                relevant_context.append(
                    {
                        "prompt_text": context["prompt_text"],
                        "sql": context["sql"],
                        "score": context["score"],
                    }
                )
        return relevant_context
=======
        result = []
        for row in rows:
            result.append(
                {
                    "prompt_text": row["prompt_text"],
                    "sql": row["sql"],
                    "score": row["score"],
                }
            )
        return result
>>>>>>> d1228337

    def delete_by_id(self, id: str) -> bool:
        deleted_count = self.storage.delete_by_id(DB_COLLECTION, id)
        return deleted_count > 0

    def update(self, context_store: ContextStore) -> ContextStore:
        self.storage.update_or_create(
            DB_COLLECTION,
            {"id": context_store.id},
            context_store.model_dump(exclude={"id"}),
        )
        return context_store<|MERGE_RESOLUTION|>--- conflicted
+++ resolved
@@ -67,19 +67,6 @@
             limit=limit,
         )
 
-<<<<<<< HEAD
-        relevant_context = []
-        if retrieved_context:
-            for context in retrieved_context:
-                relevant_context.append(
-                    {
-                        "prompt_text": context["prompt_text"],
-                        "sql": context["sql"],
-                        "score": context["score"],
-                    }
-                )
-        return relevant_context
-=======
         result = []
         for row in rows:
             result.append(
@@ -90,7 +77,6 @@
                 }
             )
         return result
->>>>>>> d1228337
 
     def delete_by_id(self, id: str) -> bool:
         deleted_count = self.storage.delete_by_id(DB_COLLECTION, id)
