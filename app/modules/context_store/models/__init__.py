--- conflicted
+++ resolved
@@ -7,10 +7,7 @@
     id: str | None = None
     db_connection_id: str
     prompt_text: str
-<<<<<<< HEAD
-=======
     prompt_embedding: list
->>>>>>> 0cfda9ae
     sql: str
     metadata: dict | None = None
     created_at: str = Field(default_factory=lambda: datetime.now().isoformat())