--- conflicted
+++ resolved
@@ -92,7 +92,6 @@
             input_tokens = 0
             output_tokens = 0
             print("Exact context cache HIT!")
-<<<<<<< HEAD
         
         else:
             llm_model = ChatModel().get_model(
@@ -117,55 +116,7 @@
             input_tokens = cb.prompt_tokens
             output_tokens = cb.completion_tokens
 
-=======
-
-        elif (
-            os.getenv("GLINER_API_BASE") is not None
-            and os.getenv("GLINER_API_BASE") != ""
-        ):
-            try:
-                labels = get_ner_labels(prompt.text)
-                labels_entities_ner = request_ner_service(prompt.text, labels)
-                prompt_text_ner = get_prompt_text_ner(prompt.text, labels_entities_ner)
-
-                filter_by = get_labels_entities(labels_entities_ner)
-                filter_by = {"labels": filter_by.get("labels")}
-
-                similar_prompts = ContextStoreService(
-                    self.storage
-                ).retrieve_exact_prompt_ner(
-                    prompt.db_connection_id, prompt_text_ner, filter_by
-                )
-
-                if similar_prompts:
-                    similar_prompt = similar_prompts[0]
-                    llm_model = ChatModel().get_model(
-                        database_connection=None,
-                        model_family=sql_generation_request.llm_config.llm_family,
-                        model_name=sql_generation_request.llm_config.llm_name,
-                        api_base=sql_generation_request.llm_config.api_base,
-                        temperature=0,
-                        max_retries=2,
-                    )
-
-                    with get_openai_callback() as cb:
-                        sql_generation_request.sql = generate_ner_llm(
-                            llm_model,
-                            similar_prompt["prompt_text"],
-                            similar_prompt["sql"],
-                            prompt.text,
-                        )
-
-                    input_tokens = cb.prompt_tokens
-                    output_tokens = cb.completion_tokens
-            except:
-                logger.warning(
-                    "Cannot use the GLiNER service. Please check the GLiNER_API_BASE configuration"
-                )
-        else:
-            print("NER Service is not used (GLINER_API_BASE is not set)")
         sql_generation_setup_end_time = datetime.now()
->>>>>>> 308d60f6
         # SQL is given in request
         if sql_generation_request.sql:
             sql_generation = SQLGeneration(
@@ -230,11 +181,8 @@
             )
             initial_sql_generation.evaluate = sql_generation_request.evaluate
             initial_sql_generation.confidence_score = confidence_score
-<<<<<<< HEAD
         sql_generation.input_tokens_used += input_tokens
         sql_generation.output_tokens_used += output_tokens
-        return self.update_the_initial_sql_generation(
-=======
 
         time_taken = {
             "sql_generation_setup_time": (
@@ -246,7 +194,6 @@
         }
 
         initial_sql_generation = self.update_the_initial_sql_generation(
->>>>>>> 308d60f6
             initial_sql_generation, sql_generation
         )
         initial_sql_generation.metadata.setdefault("timing", {}).update(time_taken)
@@ -342,7 +289,7 @@
         initial_sql_generation.status = sql_generation.status
         initial_sql_generation.error = sql_generation.error
         initial_sql_generation.intermediate_steps = sql_generation.intermediate_steps
-<<<<<<< HEAD
+        initial_sql_generation.metadata.update(sql_generation.metadata)
         return self.sql_generation_repository.update(initial_sql_generation)
 
     def get_similar_prompts(
@@ -369,8 +316,4 @@
             filter_by
         )
 
-        return similar_prompts
-=======
-        initial_sql_generation.metadata.update(sql_generation.metadata)
-        return self.sql_generation_repository.update(initial_sql_generation)
->>>>>>> 308d60f6
+        return similar_prompts